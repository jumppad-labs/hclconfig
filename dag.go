package hclconfig

import (
	"fmt"

	"github.com/hashicorp/hcl/v2"
	"github.com/hashicorp/hcl/v2/gohcl"

	"github.com/jumppad-labs/hclconfig/convert"
	"github.com/jumppad-labs/hclconfig/errors"
	"github.com/jumppad-labs/hclconfig/resources"
	"github.com/jumppad-labs/hclconfig/types"
	"github.com/silas/dag"
	"github.com/zclconf/go-cty/cty"
)

// doYaLikeDAGs? dags? yeah dags! oh dogs.
// https://www.youtube.com/watch?v=ZXILzUpVx7A&t=0s
func doYaLikeDAGs(c *Config) (*dag.AcyclicGraph, error) {
	// create root node

	graph := &dag.AcyclicGraph{}

	// add a root node for the graph
	root, _ := resources.DefaultResources().CreateResource(resources.TypeRoot, "root")
	graph.Add(root)

	// Loop over all resources and add to graph
	for _, resource := range c.Resources {
		// ignore variables
		if resource.Metadata().Type != resources.TypeVariable {
			graph.Add(resource)
		}
	}

	// Add dependencies for all resources
	for _, resource := range c.Resources {
		hasDeps := false

		// do nothing with variables
		if resource.Metadata().Type == resources.TypeVariable {
			continue
		}

		// use a map to keep a unique list
		dependencies := map[types.Resource]bool{}

		// add links to dependencies
		// this is here for now as we might need to process these two lists separately
		// resource.SetDependsOn(append(resource.GetDependsOn(), resource.Metadata().Links...))
		for _, d := range resource.Metadata().Links {
			resource.AddDependency(d)
		}

		for _, d := range resource.GetDependencies() {
			var err error
			fqdn, err := resources.ParseFQRN(d)
			if err != nil {
				pe := &errors.ParserError{}
				pe.Line = resource.Metadata().Line
				pe.Column = resource.Metadata().Column
				pe.Filename = resource.Metadata().File
				pe.Message = fmt.Sprintf("invalid dependency: %s, error: %s", d, err)
				pe.Level = errors.ParserErrorLevelError

				return nil, pe
			}

			// when the dependency is a module, depend on all resources in the module
			if fqdn.Type == resources.TypeModule {
				// assume that all dependencies references have been written with no
				// knowledge of their parent module. Therefore if the parent module is
				// "module1" and the reference is "module.module2.resource.container.mine.id"
				// then the reference should be modified to include the parent reference
				// "module.module1.module2.resource.container.mine.id"
				relFQDN := fqdn.AppendParentModule(resource.Metadata().Module)

				// we ignore the error here as it may be possible that the module depends on
				// disabled resources
				deps, _ := c.FindModuleResources(relFQDN.String(), true)

				for _, dep := range deps {
					dependencies[dep] = true
				}
			}

			// when the dependency is a resource, depend on the resource
			if fqdn.Type != resources.TypeModule {
				// assume that all dependencies references have been written with no
				// knowledge of their parent module. Therefore if the parent module is
				// "module1" and the reference is "module.module2.resource.container.mine.id"
				// then the reference should be modified to include the parent reference
				// "module.module1.module2.resource.container.mine.id"
				relFQDN := fqdn.AppendParentModule(resource.Metadata().Module)

				// we ignore the error here as it may be possible that the module depends on
				// disabled resources
				dep, _ := c.FindResource(relFQDN.String())

				dependencies[dep] = true
			}
		}

		// if this resource is part of a module make it depend on that module
		if resource.Metadata().Module != "" {
			fqdnString := fmt.Sprintf("module.%s", resource.Metadata().Module)

			d, err := c.FindResource(fqdnString)
			if err != nil {
				pe := &errors.ParserError{}
				pe.Line = resource.Metadata().Line
				pe.Column = resource.Metadata().Column
				pe.Filename = resource.Metadata().File
				pe.Message = fmt.Sprintf("unable to find parent module: '%s', error: %s", fqdnString, err)
				pe.Level = errors.ParserErrorLevelError

				return nil, pe
			}

			hasDeps = true
			dependencies[d] = true
		}

		for d := range dependencies {
			hasDeps = true
			//fmt.Println("connect", resource.Metadata().ID, "to", d.Metadata().ID)
			graph.Connect(dag.BasicEdge(d, resource))
		}

		// if no deps add to root node
		if !hasDeps {
			//fmt.Println("connect", resource.Metadata().ID, "to root")
			graph.Connect(dag.BasicEdge(root, resource))
		}
	}

	return graph, nil
}

// createCallback creates the internal callback that is called when a node in the
// dag is visited. This callback is responsible for processing the resource, setting
// any linked values and calling the user defined callback so that external work
// can be performed
func createCallback(c *Config, wf WalkCallback) func(v dag.Vertex) (diags dag.Diagnostics) {
	return func(v dag.Vertex) (diags dag.Diagnostics) {

		r, ok := v.(types.Resource)
		// not a resource skip, this should never happen
		if !ok {
			panic("an item has been added to the graph that is not a resource")
		}

		// if this is the root module or is disabled skip or is a variable
		if r.Metadata().Type == resources.TypeRoot {
			return nil
		}

		bdy, err := c.getBody(r)
		if err != nil {
			panic(fmt.Sprintf(`no body found for resource "%s"`, r.Metadata().ID))
		}

		ctx, err := c.getContext(r)
		if err != nil {
			panic("no context found for resource")
		}

		// first we need to check if the resource is disabled
		// this might be set by an interpolated value
		// if this is disabled we ignore the resource
		//
		// This expression could be a reference to another resource or it could be a
		// function or a conditional statement. We need to evaluate the expression
		// to determine if the resource should be disabled
		if attr, ok := bdy.Attributes["disabled"]; ok {
			expr, err := processExpr(attr.Expr)

			// need to handle this error
			if err != nil {
				pe := &errors.ParserError{}
				pe.Filename = r.Metadata().File
				pe.Line = r.Metadata().Line
				pe.Column = r.Metadata().Column
				pe.Message = fmt.Sprintf(`unable to process disabled expression: %s`, err)
				pe.Level = errors.ParserErrorLevelError

				return diags.Append(pe)
			}

			if len(expr) > 0 {
				// first we need to build the context for the expression
				err := setContextVariablesFromList(c, r, expr, ctx)
				if err != nil {
					return diags.Append(err)
				}

				// now we need to evaluate the expression
				var isDisabled bool
<<<<<<< HEAD
				expdiags := gohcl.DecodeExpression(attr.Expr, ctx, &isDisabled)
				if expdiags.HasErrors() {

=======
				if err := gohcl.DecodeExpression(attr.Expr, ctx, &isDisabled); err != nil {
>>>>>>> bed6f8c2
					pe := &errors.ParserError{}
					pe.Filename = r.Metadata().File
					pe.Line = r.Metadata().Line
					pe.Column = r.Metadata().Column
<<<<<<< HEAD
					pe.Message = fmt.Sprintf(`unable to process disabled expression: %s`, expdiags.Error())
=======
					pe.Message = fmt.Sprintf(`unable to decode disabled expression: %s`, err)
>>>>>>> bed6f8c2
					pe.Level = errors.ParserErrorLevelError

					return diags.Append(pe)
				}
<<<<<<< HEAD

=======
>>>>>>> bed6f8c2
				r.SetDisabled(isDisabled)
			}
		}

		// if the resource is disabled we need to skip the resource
		if r.GetDisabled() {
			return nil
		}

		// set the context variables from the linked resources
		setContextVariablesFromList(c, r, r.Metadata().Links, ctx)

		// Process the raw resource now we have the context from the linked
		// resources
		ul := getContextLock(ctx)
		defer ul()

		diag := gohcl.DecodeBody(bdy, ctx, r)
		if diag.HasErrors() {
			pe := &errors.ParserError{}
			pe.Filename = r.Metadata().File
			pe.Line = r.Metadata().Line
			pe.Column = r.Metadata().Column
			pe.Message = fmt.Sprintf(`unable to decode body: %s`, diag.Error())
			// this error is set as warning as it is possible that the resource has
			// interpolation that is not yet resolved

			// check the error types and determine if we should set a warning or error
			level := errors.ParserErrorLevelWarning

			for _, e := range diag.Errs() {
				err, ok := e.(*hcl.Diagnostic)
				if !ok {
					continue
				}

				if err.Summary == "Error in function call" {
					level = errors.ParserErrorLevelError
					break
				}
			}

			pe.Level = level

			return diags.Append(pe)
		}

		// if the type is a module then potentially we only just found out that we should be
		// disabled

		// as an additional check, set all module resources to disabled if the module is disabled
		if r.GetDisabled() && r.Metadata().Type == resources.TypeModule {
			// find all dependent resources
			dr, err := c.FindModuleResources(r.Metadata().ID, true)
			if err != nil {
				// should not be here unless an internal error
				pe := &errors.ParserError{}
				pe.Filename = r.Metadata().File
				pe.Line = r.Metadata().Line
				pe.Column = r.Metadata().Column
				pe.Message = fmt.Sprintf(`unable to find disabled module resources "%s", %s"`, r.Metadata().ID, err)
				pe.Level = errors.ParserErrorLevelError

				return diags.Append(pe)
			}

			// set all the dependents to disabled
			for _, d := range dr {
				d.SetDisabled(true)
			}
		}

		// if the type is a module we need to add the variables to the
		// context
		if r.Metadata().Type == resources.TypeModule {
			mod := r.(*resources.Module)

			var mapVars map[string]cty.Value
			if att, ok := mod.Variables.(*hcl.Attribute); ok {
				val, _ := att.Expr.Value(ctx)
				mapVars = val.AsValueMap()

				for k, v := range mapVars {
					setContextVariable(mod.SubContext, k, v)
				}
			}
		}

		// if this is an output or local we need to convert the value into
		// a go type
		if r.Metadata().Type == resources.TypeOutput {
			o := r.(*resources.Output)

			if !o.CtyValue.IsNull() {
				o.Value = castVar(o.CtyValue)
			}
		}

		if r.Metadata().Type == resources.TypeLocal {
			o := r.(*resources.Local)

			if !o.CtyValue.IsNull() {
				o.Value = castVar(o.CtyValue)
			}
		}

		// if the config implements the processable interface call the resource process method
		// and the resource is not disabled
		//
		// if disabled was set through interpolation, the value has only been set here
		// we need to handle an additional check
		if !r.GetDisabled() {
			// call the callbacks
			if wf != nil {
				err := wf(r)
				if err != nil {
					pe := &errors.ParserError{}
					pe.Filename = r.Metadata().File
					pe.Line = r.Metadata().Line
					pe.Column = r.Metadata().Column
					pe.Message = fmt.Sprintf(`unable to create resource "%s": %s`, r.Metadata().ID, err)
					pe.Level = errors.ParserErrorLevelError

					return diags.Append(pe)
				}
			}
		}

		return nil
	}
}

// setContextVariablesFromList sets the context variables from a list of resource links
//
// for example: given the values ["module.module1.module2.resource.container.mine.id"]
// the context variable "module.module1.module2.resource.container.mine.id" will be set to the
// value defined by the resource of type container with the name mine and the attribute id
func setContextVariablesFromList(c *Config, r types.Resource, values []string, ctx *hcl.EvalContext) *errors.ParserError {
	// attempt to set the values in the resource links to the resource attribute
	// all linked values should now have been processed as the graph
	// will have handled them first
	for _, v := range values {
		fqrn, err := resources.ParseFQRN(v)
		if err != nil {
			pe := &errors.ParserError{}
			pe.Filename = r.Metadata().File
			pe.Line = r.Metadata().Line
			pe.Column = r.Metadata().Column
			pe.Message = fmt.Sprintf("error parsing resource link %s", err)
			pe.Level = errors.ParserErrorLevelError

			return pe
		}

		// get the value from the linked resource
		l, err := c.FindRelativeResource(v, r.Metadata().Module)
		if err != nil {
			pe := &errors.ParserError{}
			pe.Filename = r.Metadata().File
			pe.Line = r.Metadata().Line
			pe.Column = r.Metadata().Column
			pe.Message = fmt.Sprintf(`unable to find dependent resource "%s" %s`, v, err)
			pe.Level = errors.ParserErrorLevelError

			return pe
		}

		var ctyRes cty.Value

		// once we have found a resource convert it to a cty type and then
		// set it on the context
		switch l.Metadata().Type {
		case resources.TypeLocal:
			loc := l.(*resources.Local)
			ctyRes = loc.CtyValue
		case resources.TypeOutput:
			out := l.(*resources.Output)
			ctyRes = out.CtyValue
		default:
			ctyRes, err = convert.GoToCtyValue(l)
		}

		if err != nil {
			pe := &errors.ParserError{}
			pe.Filename = r.Metadata().File
			pe.Line = r.Metadata().Line
			pe.Column = r.Metadata().Column
			pe.Message = fmt.Sprintf(`unable to convert reference %s to context variable: %s`, v, err)
			pe.Level = errors.ParserErrorLevelError

			return pe
		}

		// remove the attributes and to get a pure resource ref
		fqrn.Attribute = ""

		err = setContextVariableFromPath(ctx, fqrn.String(), ctyRes)
		if err != nil {
			pe := &errors.ParserError{}
			pe.Filename = r.Metadata().File
			pe.Line = r.Metadata().Line
			pe.Column = r.Metadata().Column
			pe.Message = fmt.Sprintf(`unable to set context variable: %s`, err)
			pe.Level = errors.ParserErrorLevelError

			return pe
		}
	}

	return nil
}<|MERGE_RESOLUTION|>--- conflicted
+++ resolved
@@ -196,30 +196,19 @@
 
 				// now we need to evaluate the expression
 				var isDisabled bool
-<<<<<<< HEAD
 				expdiags := gohcl.DecodeExpression(attr.Expr, ctx, &isDisabled)
 				if expdiags.HasErrors() {
 
-=======
-				if err := gohcl.DecodeExpression(attr.Expr, ctx, &isDisabled); err != nil {
->>>>>>> bed6f8c2
 					pe := &errors.ParserError{}
 					pe.Filename = r.Metadata().File
 					pe.Line = r.Metadata().Line
 					pe.Column = r.Metadata().Column
-<<<<<<< HEAD
 					pe.Message = fmt.Sprintf(`unable to process disabled expression: %s`, expdiags.Error())
-=======
-					pe.Message = fmt.Sprintf(`unable to decode disabled expression: %s`, err)
->>>>>>> bed6f8c2
 					pe.Level = errors.ParserErrorLevelError
 
 					return diags.Append(pe)
 				}
-<<<<<<< HEAD
-
-=======
->>>>>>> bed6f8c2
+
 				r.SetDisabled(isDisabled)
 			}
 		}

package hclconfig

import (
	"context"
	"fmt"

	"github.com/jumppad-labs/hclconfig/logger"
	"github.com/jumppad-labs/hclconfig/plugins"
	"github.com/jumppad-labs/hclconfig/internal/test_fixtures/plugin/structs"
	"github.com/jumppad-labs/hclconfig/internal/test_fixtures/embedded"
	"github.com/jumppad-labs/hclconfig/types"
)

// TestPluginConfig represents the configuration for the test plugin
type TestPluginConfig struct {
	// Empty config for testing
}

// TestPlugin provides test resource types for testing the parser
type TestPlugin struct {
	plugins.PluginBase
	RefreshedResources []string // Track all refreshed resource names
	CreatedResources   []string // Track all created resource names
	DestroyedResources []string // Track all destroyed resource names
	UpdatedResources   []string // Track all updated resource names
	ChangedCalls       []string // Track all changed checks (format: "oldID->newID")
	
	// Error configuration maps
	CreateErrors  map[string]error // Maps resource ID to error for Create operations
	DestroyErrors map[string]error // Maps resource ID to error for Destroy operations
	UpdateErrors  map[string]error // Maps resource ID to error for Update operations
	RefreshErrors map[string]error // Maps resource ID to error for Refresh operations
	ChangedErrors map[string]error // Maps resource ID to error for Changed operations
}

// GetConfigType is now automatically provided by PluginBase

// Ensure TestPlugin implements Plugin interface
var _ plugins.Plugin = (*TestPlugin)(nil)

// GetRefreshedResources returns the list of resource names that were refreshed
func (p *TestPlugin) GetRefreshedResources() []string {
	return p.RefreshedResources
}

// GetCreatedResources returns the list of resource names that were created
func (p *TestPlugin) GetCreatedResources() []string {
	return p.CreatedResources
}

// GetDestroyedResources returns the list of resource names that were destroyed
func (p *TestPlugin) GetDestroyedResources() []string {
	return p.DestroyedResources
}

// GetUpdatedResources returns the list of resource names that were updated
func (p *TestPlugin) GetUpdatedResources() []string {
	return p.UpdatedResources
}

// GetChangedCalls returns the list of changed checks that were made
func (p *TestPlugin) GetChangedCalls() []string {
	return p.ChangedCalls
}

// SetCreateError configures an error to be returned when creating a resource with the given ID
func (p *TestPlugin) SetCreateError(resourceID string, err error) {
	if p.CreateErrors == nil {
		p.CreateErrors = make(map[string]error)
	}
	p.CreateErrors[resourceID] = err
}

// SetDestroyError configures an error to be returned when destroying a resource with the given ID
func (p *TestPlugin) SetDestroyError(resourceID string, err error) {
	if p.DestroyErrors == nil {
		p.DestroyErrors = make(map[string]error)
	}
	p.DestroyErrors[resourceID] = err
}

// SetUpdateError configures an error to be returned when updating a resource with the given ID
func (p *TestPlugin) SetUpdateError(resourceID string, err error) {
	if p.UpdateErrors == nil {
		p.UpdateErrors = make(map[string]error)
	}
	p.UpdateErrors[resourceID] = err
}

// SetRefreshError configures an error to be returned when refreshing a resource with the given ID
func (p *TestPlugin) SetRefreshError(resourceID string, err error) {
	if p.RefreshErrors == nil {
		p.RefreshErrors = make(map[string]error)
	}
	p.RefreshErrors[resourceID] = err
}

// SetChangedError configures an error to be returned when checking if a resource with the given ID has changed
func (p *TestPlugin) SetChangedError(resourceID string, err error) {
	if p.ChangedErrors == nil {
		p.ChangedErrors = make(map[string]error)
	}
	p.ChangedErrors[resourceID] = err
}

// ClearErrors clears all configured errors
func (p *TestPlugin) ClearErrors() {
	p.CreateErrors = make(map[string]error)
	p.DestroyErrors = make(map[string]error)
	p.UpdateErrors = make(map[string]error)
	p.RefreshErrors = make(map[string]error)
	p.ChangedErrors = make(map[string]error)
}

// Init initializes the test plugin with test resource types
func (p *TestPlugin) Init(logger logger.Logger, state plugins.State) error {
	// Initialize all tracking slices
	p.RefreshedResources = []string{}
	p.CreatedResources = []string{}
	p.DestroyedResources = []string{}
	p.UpdatedResources = []string{}
	p.ChangedCalls = []string{}
	
	// Initialize error maps
	p.CreateErrors = make(map[string]error)
	p.DestroyErrors = make(map[string]error)
	p.UpdateErrors = make(map[string]error)
	p.RefreshErrors = make(map[string]error)
	p.ChangedErrors = make(map[string]error)
	
	// Register Container resource
	containerResource := &structs.Container{}
<<<<<<< HEAD
	containerProvider := &TestResourceProvider[*structs.Container]{}
	var config TestPluginConfig
=======
	containerProvider := &TestResourceProvider[*structs.Container]{plugin: p}
>>>>>>> 3d92c4e9
	err := plugins.RegisterResourceProvider(
		&p.PluginBase,
		logger,
		state,
		"resource",
		"container",
		containerResource,
		containerProvider,
		config,
	)
	if err != nil {
		return err
	}

	sidecarResource := &structs.Sidecar{}
	sidecarProvider := &TestResourceProvider[*structs.Sidecar]{plugin: p}
	err = plugins.RegisterResourceProvider(
		&p.PluginBase,
		logger,
		state,
		"resource",
		"sidecar",
		sidecarResource,
		sidecarProvider,
		config,
	)
	if err != nil {
		return err
	}

	// Register Network resource
	networkResource := &structs.Network{}
	networkProvider := &TestResourceProvider[*structs.Network]{plugin: p}
	err = plugins.RegisterResourceProvider(
		&p.PluginBase,
		logger,
		state,
		"resource",
		"network",
		networkResource,
		networkProvider,
		config,
	)
	if err != nil {
		return err
	}

	// Register Template resource
	templateResource := &structs.Template{}
	templateProvider := &TestResourceProvider[*structs.Template]{plugin: p}
	err = plugins.RegisterResourceProvider(
		&p.PluginBase,
		logger,
		state,
		"resource",
		"template",
		templateResource,
		templateProvider,
		config,
	)
	if err != nil {
		return err
	}

	return nil
}

// TestResourceProvider is a generic test provider for any resource type
type TestResourceProvider[T types.Resource] struct {
	logger         logger.Logger
	state          plugins.State
	functions      plugins.ProviderFunctions
	plugin         *TestPlugin // Reference to parent plugin for tracking
}

// Init initializes the test provider
func (p *TestResourceProvider[T]) Init(state plugins.State, functions plugins.ProviderFunctions, logger logger.Logger, config TestPluginConfig) error {
	p.state = state
	p.functions = functions
	p.logger = logger
	return nil
}

// Create tracks the resource name for testing
func (p *TestResourceProvider[T]) Create(ctx context.Context, resource T) (T, error) {
	// Always track the resource name when create is called first
	if p.plugin != nil {
		// Use type assertion to check if resource implements the Resource interface
		if res, ok := any(resource).(types.Resource); ok && res != nil {
			p.plugin.CreatedResources = append(p.plugin.CreatedResources, res.Metadata().ID)
		}
	}
	
	// Then check if an error is configured for this resource ID
	if p.plugin != nil {
		if res, ok := any(resource).(types.Resource); ok && res != nil {
			if err, exists := p.plugin.CreateErrors[res.Metadata().ID]; exists && err != nil {
				return resource, err
			}
		}
	}
	return resource, nil
}

// Destroy tracks the resource name for testing
func (p *TestResourceProvider[T]) Destroy(ctx context.Context, resource T, force bool) error {
	// Always track the resource name when destroy is called first
	if p.plugin != nil {
		// Use type assertion to check if resource implements the Resource interface
		if res, ok := any(resource).(types.Resource); ok && res != nil {
			p.plugin.DestroyedResources = append(p.plugin.DestroyedResources, res.Metadata().ID)
		}
	}
	
	// Then check if an error is configured for this resource ID
	if p.plugin != nil {
		if res, ok := any(resource).(types.Resource); ok && res != nil {
			if err, exists := p.plugin.DestroyErrors[res.Metadata().ID]; exists && err != nil {
				return err
			}
		}
	}
	return nil
}

// Refresh tracks the resource name for testing
func (p *TestResourceProvider[T]) Refresh(ctx context.Context, resource T) error {
	// Always track the resource name when refresh is called first
	if p.plugin != nil {
		// Use type assertion to check if resource implements the Resource interface
		if res, ok := any(resource).(types.Resource); ok && res != nil {
			p.plugin.RefreshedResources = append(p.plugin.RefreshedResources, res.Metadata().ID)
		}
	}
	
	// Then check if an error is configured for this resource ID
	if p.plugin != nil {
		if res, ok := any(resource).(types.Resource); ok && res != nil {
			if err, exists := p.plugin.RefreshErrors[res.Metadata().ID]; exists && err != nil {
				return err
			}
		}
	}
	return nil
}

// Update tracks the resource name for testing
func (p *TestResourceProvider[T]) Update(ctx context.Context, resource T) error {
	// Always track the resource name when update is called first
	if p.plugin != nil {
		// Use type assertion to check if resource implements the Resource interface
		if res, ok := any(resource).(types.Resource); ok && res != nil {
			p.plugin.UpdatedResources = append(p.plugin.UpdatedResources, res.Metadata().ID)
		}
	}
	
	// Then check if an error is configured for this resource ID
	if p.plugin != nil {
		if res, ok := any(resource).(types.Resource); ok && res != nil {
			if err, exists := p.plugin.UpdateErrors[res.Metadata().ID]; exists && err != nil {
				return err
			}
		}
	}
	return nil
}

// Changed tracks the comparison and always returns false for testing
func (p *TestResourceProvider[T]) Changed(ctx context.Context, old T, new T) (bool, error) {
	// Always track the changed check when it's called first
	if p.plugin != nil {
		// Use type assertion to check if resources implement the Resource interface
		oldRes, oldOk := any(old).(types.Resource)
		newRes, newOk := any(new).(types.Resource)
		
		if oldOk && newOk && oldRes != nil && newRes != nil {
			// Format: "oldID->newID"
			call := fmt.Sprintf("%s->%s", oldRes.Metadata().ID, newRes.Metadata().ID)
			p.plugin.ChangedCalls = append(p.plugin.ChangedCalls, call)
		}
	}
	
	// Then check if an error is configured for this resource ID (using new resource ID)
	if p.plugin != nil {
		oldRes, oldOk := any(old).(types.Resource)
		newRes, newOk := any(new).(types.Resource)
		
		if oldOk && newOk && oldRes != nil && newRes != nil {
			if err, exists := p.plugin.ChangedErrors[newRes.Metadata().ID]; exists && err != nil {
				return false, err
			}
		}
	}
	return false, nil
}

// Functions returns no functions
func (p *TestResourceProvider[T]) Functions() plugins.ProviderFunctions {
	return p.functions
}


// EmbeddedTestPlugin provides embedded test resource types
type EmbeddedTestPlugin struct {
	plugins.PluginBase
}

// GetConfigType is now automatically provided by PluginBase

// Ensure EmbeddedTestPlugin implements Plugin interface
var _ plugins.Plugin = (*EmbeddedTestPlugin)(nil)

// Init initializes the embedded test plugin
func (p *EmbeddedTestPlugin) Init(logger logger.Logger, state plugins.State) error {
	// Register Container resource
	containerResource := &embedded.Container{}
	containerProvider := &TestResourceProvider[*embedded.Container]{}
	var config TestPluginConfig
	err := plugins.RegisterResourceProvider(
		&p.PluginBase,
		logger,
		state,
		"resource",
		"container",
		containerResource,
		containerProvider,
		config,
	)
	if err != nil {
		return err
	}

	// Register Sidecar resource
	sidecarResource := &embedded.Sidecar{}
	sidecarProvider := &TestResourceProvider[*embedded.Sidecar]{}
	err = plugins.RegisterResourceProvider(
		&p.PluginBase,
		logger,
		state,
		"resource",
		"sidecar",
		sidecarResource,
		sidecarProvider,
		config,
	)
	if err != nil {
		return err
	}

	return nil
}<|MERGE_RESOLUTION|>--- conflicted
+++ resolved
@@ -130,12 +130,8 @@
 	
 	// Register Container resource
 	containerResource := &structs.Container{}
-<<<<<<< HEAD
-	containerProvider := &TestResourceProvider[*structs.Container]{}
+	containerProvider := &TestResourceProvider[*structs.Container]{plugin: p}
 	var config TestPluginConfig
-=======
-	containerProvider := &TestResourceProvider[*structs.Container]{plugin: p}
->>>>>>> 3d92c4e9
 	err := plugins.RegisterResourceProvider(
 		&p.PluginBase,
 		logger,
